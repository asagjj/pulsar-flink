--- conflicted
+++ resolved
@@ -29,11 +29,7 @@
 
   <groupId>io.streamnative.connectors</groupId>
   <artifactId>pulsar-flink-parent</artifactId>
-<<<<<<< HEAD
   <version>2.7.5.3-SNAPSHOT</version>
-=======
-  <version>2.7.6-SNAPSHOT</version>
->>>>>>> 5696e81f
 
 
   <name>StreamNative :: Pulsar Flink Connector</name>
@@ -51,7 +47,7 @@
     <developerConnection>scm:git:https://github.com/streamnative/pulsar-flink.git
     </developerConnection>
     <url>https://github.com/streamnative/pulsar-flink</url>
-    <tag>HEAD</tag>
+    <tag>branch-2.7.5</tag>
   </scm>
   <issueManagement>
     <system>Github</system>
@@ -235,77 +231,6 @@
           </mapping>
         </configuration>
       </plugin>
-<<<<<<< HEAD
-      <plugin>
-        <!-- Shade all the dependencies to avoid conflicts -->
-        <groupId>org.apache.maven.plugins</groupId>
-        <artifactId>maven-shade-plugin</artifactId>
-        <version>${maven-shade-plugin.version}</version>
-        <executions>
-          <execution>
-            <phase>package</phase>
-            <goals>
-              <goal>shade</goal>
-            </goals>
-            <configuration>
-              <createDependencyReducedPom>true</createDependencyReducedPom>
-              <promoteTransitiveDependencies>true</promoteTransitiveDependencies>
-              <minimizeJar>false</minimizeJar>
-
-              <artifactSet>
-                <includes>
-                  <include>com.github.luben:*</include>
-                  <include>javax.*:*</include>
-                  <include>org.apache.pulsar*:*</include>
-                  <include>org.bouncycastle*:*</include>
-                  <include>org.lz4*:*</include>
-                  <include>commons-collections:commons-collections</include>
-                  <include>org.slf4j:jul-to-slf4j</include>
-                  <include>io.airlift:*</include>
-                  <include>org.apache.flink:flink-json</include>
-                  <include>org.apache.flink:flink-avro</include>
-                  <include>org.apache.avro:avro</include>
-                  <include>com.fasterxml.jackson.core:*</include>
-                </includes>
-              </artifactSet>
-              <filters>
-                <filter>
-                  <artifact>
-                    io.streamnative.connectors:pulsar-flink-connector_${scala.binary.version}
-                  </artifact>
-                  <includes>
-                    <include>**</include>
-                  </includes>
-                </filter>
-                <filter>
-                  <artifact>*:*</artifact>
-                  <excludes>
-                    <exclude>META-INF/*.SF</exclude>
-                    <exclude>META-INF/*.DSA</exclude>
-                    <exclude>META-INF/*.RSA</exclude>
-                  </excludes>
-                </filter>
-              </filters>
-              <relocations>
-                <relocation>
-                  <pattern>com.google</pattern>
-                  <shadedPattern>org.apache.pulsar.shade.com.google</shadedPattern>
-                </relocation>
-                <relocation>
-                  <pattern>org.apache.commons</pattern>
-                  <shadedPattern>org.apache.pulsar.shade.org.apache.commons</shadedPattern>
-                </relocation>
-              </relocations>
-              <transformers>
-                <transformer implementation="org.apache.maven.plugins.shade.resource.ServicesResourceTransformer" />
-                <transformer implementation="org.apache.maven.plugins.shade.resource.PluginXmlResourceTransformer" />
-              </transformers>
-            </configuration>
-          </execution>
-        </executions>
-      </plugin>
-=======
->>>>>>> 5696e81f
 
       <plugin>
         <groupId>org.apache.maven.plugins</groupId>
