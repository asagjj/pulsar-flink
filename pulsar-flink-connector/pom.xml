--- conflicted
+++ resolved
@@ -17,11 +17,7 @@
   <parent>
     <artifactId>pulsar-flink-parent</artifactId>
     <groupId>io.streamnative.connectors</groupId>
-<<<<<<< HEAD
     <version>2.7.5.3-SNAPSHOT</version>
-=======
-    <version>2.7.6-SNAPSHOT</version>
->>>>>>> 5696e81f
   </parent>
   <modelVersion>4.0.0</modelVersion>
 
