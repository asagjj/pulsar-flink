<?xml version="1.0" encoding="UTF-8"?>
<!--

    Licensed under the Apache License, Version 2.0 (the "License");
    you may not use this file except in compliance with the License.
    You may obtain a copy of the License at

        http://www.apache.org/licenses/LICENSE-2.0

    Unless required by applicable law or agreed to in writing, software
    distributed under the License is distributed on an "AS IS" BASIS,
    WITHOUT WARRANTIES OR CONDITIONS OF ANY KIND, either express or implied.
    See the License for the specific language governing permissions and
    limitations under the License.

-->
<project xmlns="http://maven.apache.org/POM/4.0.0" xmlns:xsi="http://www.w3.org/2001/XMLSchema-instance" xsi:schemaLocation="http://maven.apache.org/POM/4.0.0 http://maven.apache.org/xsd/maven-4.0.0.xsd">

  <modelVersion>4.0.0</modelVersion>

  <parent>
    <groupId>io.streamnative.connectors</groupId>
<<<<<<< HEAD
    <version>2.5.8.3</version>
=======
    <artifactId>pulsar-flink-parent</artifactId>
    <version>2.7.2.-SNAPSHOT</version>
>>>>>>> 22b1c86f
  </parent>

  <artifactId>pulsar-flink-connector-origin-${flink.binary.version}</artifactId>
  <name>StreamNative :: Pulsar Flink Connector :: Origin</name>

  <packaging>jar</packaging>

  <dependencies>
    <dependency>
      <groupId>org.apache.pulsar</groupId>
      <artifactId>pulsar-client-all</artifactId>
      <version>${pulsar.version}</version>
    </dependency>
    <dependency>
      <groupId>commons-codec</groupId>
      <artifactId>commons-codec</artifactId>
      <version>${commons-codec.version}</version>
    </dependency>
    <dependency>
      <groupId>commons-collections</groupId>
      <artifactId>commons-collections</artifactId>
      <version>${commons-collections.version}</version>
    </dependency>
    <dependency>
      <groupId>org.apache.flink</groupId>
      <artifactId>flink-json</artifactId>
      <version>${flink.version}</version>
    </dependency>
    <dependency>
      <groupId>org.apache.flink</groupId>
      <artifactId>flink-avro</artifactId>
      <version>${flink.version}</version>
    </dependency>

    <dependency>
      <groupId>org.apache.flink</groupId>
      <artifactId>flink-table-runtime-blink_${scala.binary.version}</artifactId>
      <version>${flink.version}</version>
      <scope>provided</scope>
    </dependency>
    <dependency>
      <groupId>org.apache.flink</groupId>
      <artifactId>flink-table-common</artifactId>
      <version>${flink.version}</version>
      <scope>provided</scope>
    </dependency>
    <dependency>
      <groupId>org.apache.flink</groupId>
      <artifactId>flink-connector-base</artifactId>
      <version>${flink.version}</version>
      <scope>provided</scope>
    </dependency>

    <!-- A planner dependency won't be necessary once FLIP-32 has been completed. -->
    <dependency>
      <groupId>org.apache.flink</groupId>
      <artifactId>flink-table-planner_${scala.binary.version}</artifactId>
      <version>${flink.version}</version>
      <scope>provided</scope>
      <optional>true</optional>
    </dependency>

    <!-- test dependencies -->
    <dependency>
      <groupId>org.apache.flink</groupId>
      <artifactId>flink-metrics-jmx_${scala.binary.version}</artifactId>
      <version>${flink.version}</version>
      <scope>test</scope>
    </dependency>
    <dependency>
      <groupId>org.apache.flink</groupId>
      <artifactId>flink-streaming-java_${scala.binary.version}</artifactId>
      <version>${flink.version}</version>
      <type>test-jar</type>
      <scope>test</scope>
    </dependency>
    <dependency>
      <groupId>org.apache.flink</groupId>
      <artifactId>flink-test-utils_${scala.binary.version}</artifactId>
      <version>${flink.version}</version>
      <scope>test</scope>
    </dependency>
    <dependency>
      <groupId>org.apache.flink</groupId>
      <artifactId>flink-test-utils-junit</artifactId>
      <version>${flink.version}</version>
      <scope>test</scope>
      <!-- exclusion log4j2-->
      <exclusions>
        <exclusion>
          <groupId>org.apache.logging.log4j</groupId>
          <artifactId>log4j-slf4j-impl</artifactId>
        </exclusion>
        <exclusion>
          <groupId>org.apache.logging.log4j</groupId>
          <artifactId>log4j-api</artifactId>
        </exclusion>
        <exclusion>
          <groupId>org.apache.logging.log4j</groupId>
          <artifactId>log4j-core</artifactId>
        </exclusion>
      </exclusions>
    </dependency>
    <dependency>
      <groupId>org.apache.flink</groupId>
      <artifactId>flink-tests</artifactId>
      <version>${flink.version}</version>
      <type>test-jar</type>
      <scope>test</scope>
    </dependency>
    <dependency>
      <groupId>org.apache.flink</groupId>
      <artifactId>flink-runtime_${scala.binary.version}</artifactId>
      <version>${flink.version}</version>
      <type>test-jar</type>
      <scope>test</scope>
    </dependency>
    <dependency>
      <groupId>org.apache.flink</groupId>
      <artifactId>flink-core</artifactId>
      <version>${flink.version}</version>
      <type>test-jar</type>
      <scope>test</scope>
    </dependency>
    <dependency>
      <groupId>org.apache.flink</groupId>
      <artifactId>flink-table-planner_${scala.binary.version}</artifactId>
      <version>${flink.version}</version>
      <type>test-jar</type>
      <scope>test</scope>
    </dependency>
    <!-- Pulsar table descriptor testing -->
    <dependency>
      <groupId>org.apache.flink</groupId>
      <artifactId>flink-table-common</artifactId>
      <version>${flink.version}</version>
      <type>test-jar</type>
      <scope>test</scope>
    </dependency>
    <!-- Pulsar catalog testing -->
    <dependency>
      <groupId>org.apache.flink</groupId>
      <artifactId>flink-sql-client_${scala.binary.version}</artifactId>
      <version>${flink.version}</version>
      <scope>test</scope>
    </dependency>
    <dependency>
      <groupId>org.apache.flink</groupId>
      <artifactId>flink-table-planner-blink_${scala.binary.version}</artifactId>
      <version>${flink.version}</version>
      <type>test-jar</type>
      <scope>test</scope>
    </dependency>
    <dependency>
      <groupId>org.slf4j</groupId>
      <artifactId>slf4j-log4j12</artifactId>
      <version>${slf4j.version}</version>
      <scope>test</scope>
    </dependency>
    <dependency>
      <groupId>org.hamcrest</groupId>
      <artifactId>hamcrest-all</artifactId>
      <version>${hamcrest.version}</version>
      <type>jar</type>
      <scope>test</scope>
    </dependency>
    <dependency>
      <groupId>org.testcontainers</groupId>
      <artifactId>testcontainers</artifactId>
      <version>${testcontainers.version}</version>
      <scope>test</scope>
    </dependency>
    <dependency>
      <groupId>org.testcontainers</groupId>
      <artifactId>pulsar</artifactId>
      <version>${testcontainers.version}</version>
      <scope>test</scope>
    </dependency>
    <dependency>
      <groupId>org.mockito</groupId>
      <artifactId>mockito-core</artifactId>
      <version>${mockito.version}</version>
      <scope>test</scope>
    </dependency>
    <dependency>
      <groupId>org.powermock</groupId>
      <artifactId>powermock-module-junit4</artifactId>
      <version>${powermock.version}</version>
      <scope>test</scope>
    </dependency>
    <dependency>
      <groupId>org.powermock</groupId>
      <artifactId>powermock-api-mockito2</artifactId>
      <version>${powermock.version}</version>
      <scope>test</scope>
    </dependency>
  </dependencies>
</project><|MERGE_RESOLUTION|>--- conflicted
+++ resolved
@@ -20,12 +20,8 @@
 
   <parent>
     <groupId>io.streamnative.connectors</groupId>
-<<<<<<< HEAD
+    <artifactId>pulsar-flink-parent</artifactId>
     <version>2.5.8.3</version>
-=======
-    <artifactId>pulsar-flink-parent</artifactId>
-    <version>2.7.2.-SNAPSHOT</version>
->>>>>>> 22b1c86f
   </parent>
 
   <artifactId>pulsar-flink-connector-origin-${flink.binary.version}</artifactId>
